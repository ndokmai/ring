--- conflicted
+++ resolved
@@ -69,8 +69,8 @@
 }
 
 void GFp_BN_free(BIGNUM *bn) {
-  /* Keep this in sync with the |Drop| impl for |BIGNUM| in
-   * |ring::rsa::bigint|. */
+  // Keep this in sync with the |Drop| impl for |BIGNUM| in
+  // |ring::rsa::bigint|.
 
   if (bn == NULL) {
     return;
@@ -89,116 +89,6 @@
 
 int GFp_BN_copy(BIGNUM *dest, const BIGNUM *src) {
   if (src == dest) {
-<<<<<<< HEAD
-=======
-    return dest;
-  }
-
-  if (!bn_wexpand(dest, src->top)) {
-    return NULL;
-  }
-
-  OPENSSL_memcpy(dest->d, src->d, sizeof(src->d[0]) * src->top);
-
-  dest->top = src->top;
-  dest->neg = src->neg;
-  return dest;
-}
-
-void BN_clear(BIGNUM *bn) {
-  if (bn->d != NULL) {
-    OPENSSL_memset(bn->d, 0, bn->dmax * sizeof(bn->d[0]));
-  }
-
-  bn->top = 0;
-  bn->neg = 0;
-}
-
-DEFINE_METHOD_FUNCTION(BIGNUM, BN_value_one) {
-  static const BN_ULONG kOneLimbs[1] = { 1 };
-  out->d = (BN_ULONG*) kOneLimbs;
-  out->top = 1;
-  out->dmax = 1;
-  out->neg = 0;
-  out->flags = BN_FLG_STATIC_DATA;
-}
-
-// BN_num_bits_word returns the minimum number of bits needed to represent the
-// value in |l|.
-unsigned BN_num_bits_word(BN_ULONG l) {
-  static const unsigned char bits[256] = {
-      0, 1, 2, 2, 3, 3, 3, 3, 4, 4, 4, 4, 4, 4, 4, 4, 5, 5, 5, 5, 5, 5, 5, 5,
-      5, 5, 5, 5, 5, 5, 5, 5, 6, 6, 6, 6, 6, 6, 6, 6, 6, 6, 6, 6, 6, 6, 6, 6,
-      6, 6, 6, 6, 6, 6, 6, 6, 6, 6, 6, 6, 6, 6, 6, 6, 7, 7, 7, 7, 7, 7, 7, 7,
-      7, 7, 7, 7, 7, 7, 7, 7, 7, 7, 7, 7, 7, 7, 7, 7, 7, 7, 7, 7, 7, 7, 7, 7,
-      7, 7, 7, 7, 7, 7, 7, 7, 7, 7, 7, 7, 7, 7, 7, 7, 7, 7, 7, 7, 7, 7, 7, 7,
-      7, 7, 7, 7, 7, 7, 7, 7, 8, 8, 8, 8, 8, 8, 8, 8, 8, 8, 8, 8, 8, 8, 8, 8,
-      8, 8, 8, 8, 8, 8, 8, 8, 8, 8, 8, 8, 8, 8, 8, 8, 8, 8, 8, 8, 8, 8, 8, 8,
-      8, 8, 8, 8, 8, 8, 8, 8, 8, 8, 8, 8, 8, 8, 8, 8, 8, 8, 8, 8, 8, 8, 8, 8,
-      8, 8, 8, 8, 8, 8, 8, 8, 8, 8, 8, 8, 8, 8, 8, 8, 8, 8, 8, 8, 8, 8, 8, 8,
-      8, 8, 8, 8, 8, 8, 8, 8, 8, 8, 8, 8, 8, 8, 8, 8, 8, 8, 8, 8, 8, 8, 8, 8,
-      8, 8, 8, 8, 8, 8, 8, 8, 8, 8, 8, 8, 8, 8, 8, 8};
-
-#if defined(OPENSSL_64_BIT)
-  if (l & 0xffffffff00000000L) {
-    if (l & 0xffff000000000000L) {
-      if (l & 0xff00000000000000L) {
-        return (bits[(int)(l >> 56)] + 56);
-      } else {
-        return (bits[(int)(l >> 48)] + 48);
-      }
-    } else {
-      if (l & 0x0000ff0000000000L) {
-        return (bits[(int)(l >> 40)] + 40);
-      } else {
-        return (bits[(int)(l >> 32)] + 32);
-      }
-    }
-  } else
-#endif
-  {
-    if (l & 0xffff0000L) {
-      if (l & 0xff000000L) {
-        return (bits[(int)(l >> 24L)] + 24);
-      } else {
-        return (bits[(int)(l >> 16L)] + 16);
-      }
-    } else {
-      if (l & 0xff00L) {
-        return (bits[(int)(l >> 8)] + 8);
-      } else {
-        return (bits[(int)(l)]);
-      }
-    }
-  }
-}
-
-unsigned BN_num_bits(const BIGNUM *bn) {
-  const int max = bn->top - 1;
-
-  if (BN_is_zero(bn)) {
-    return 0;
-  }
-
-  return max*BN_BITS2 + BN_num_bits_word(bn->d[max]);
-}
-
-unsigned BN_num_bytes(const BIGNUM *bn) {
-  return (BN_num_bits(bn) + 7) / 8;
-}
-
-void BN_zero(BIGNUM *bn) {
-  bn->top = bn->neg = 0;
-}
-
-int BN_one(BIGNUM *bn) {
-  return BN_set_word(bn, 1);
-}
-
-int BN_set_word(BIGNUM *bn, BN_ULONG value) {
-  if (value == 0) {
-    BN_zero(bn);
->>>>>>> 808f8329
     return 1;
   }
 
@@ -210,29 +100,7 @@
     memcpy(dest->d, src->d, sizeof(src->d[0]) * src->top);
   }
 
-<<<<<<< HEAD
   dest->top = src->top;
-=======
-  bn->neg = 0;
-  bn->d[0] = (BN_ULONG)value;
-  bn->d[1] = (BN_ULONG)(value >> 32);
-  bn->top = 2;
-  return 1;
-#else
-#error "BN_BITS2 must be 32 or 64."
-#endif
-}
-
-int bn_set_words(BIGNUM *bn, const BN_ULONG *words, size_t num) {
-  if (!bn_wexpand(bn, num)) {
-    return 0;
-  }
-  OPENSSL_memmove(bn->d, words, num * sizeof(BN_ULONG));
-  // |bn_wexpand| verified that |num| isn't too large.
-  bn->top = (int)num;
-  bn_correct_top(bn);
-  bn->neg = 0;
->>>>>>> 808f8329
   return 1;
 }
 
