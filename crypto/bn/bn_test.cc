--- conflicted
+++ resolved
@@ -88,11 +88,8 @@
 #include <openssl/err.h>
 #include <openssl/mem.h>
 
-<<<<<<< HEAD
 #include "../test/bn_test_lib.h"
-=======
 #include "../crypto/test/file_test.h"
->>>>>>> 80137ba1
 #include "../crypto/test/scoped_types.h"
 #include "../test/bn_test_util.h"
 
@@ -110,9 +107,6 @@
 static const int num1 = 50;  // additional tests for some functions
 static const int num2 = 5;   // number of tests for slow functions
 
-<<<<<<< HEAD
-static bool test_add(RAND *rng);
-static bool test_sub(RAND *rng);
 static bool test_lshift1(RAND *rng);
 static bool test_lshift(RAND *rng, BN_CTX *ctx, ScopedBIGNUM a);
 static bool test_rshift1(RAND *rng);
@@ -135,120 +129,24 @@
 static bool test_hex2bn();
 static bool test_asc2bn();
 static bool test_rand(RAND *rng);
-=======
-static bool test_lshift1(FILE *fp);
-static bool test_lshift(FILE *fp, BN_CTX *ctx, ScopedBIGNUM a);
-static bool test_rshift1(FILE *fp);
-static bool test_rshift(FILE *fp, BN_CTX *ctx);
-static bool test_sqr(FILE *fp, BN_CTX *ctx);
-static bool test_mul(FILE *fp);
-static bool test_div(FILE *fp, BN_CTX *ctx);
-static int rand_neg();
-
-static bool test_div_word(FILE *fp);
-static bool test_mont(FILE *fp, BN_CTX *ctx);
-static bool test_mod(FILE *fp, BN_CTX *ctx);
-static bool test_mod_mul(FILE *fp, BN_CTX *ctx);
-static bool test_mod_exp(FILE *fp, BN_CTX *ctx);
-static bool test_mod_exp_mont_consttime(FILE *fp, BN_CTX *ctx);
-static bool test_exp(FILE *fp, BN_CTX *ctx);
-static bool test_mod_sqrt(FILE *fp, BN_CTX *ctx);
-static bool test_exp_mod_zero(void);
-static bool test_small_prime(FILE *fp, BN_CTX *ctx);
-static bool test_mod_exp_mont5(FILE *fp, BN_CTX *ctx);
-static bool test_sqrt(FILE *fp, BN_CTX *ctx);
-static bool test_bn2bin_padded(BN_CTX *ctx);
-static bool test_dec2bn(BN_CTX *ctx);
-static bool test_hex2bn(BN_CTX *ctx);
-static bool test_asc2bn(BN_CTX *ctx);
-static bool test_mpi();
-static bool test_rand();
-static bool test_asn1();
-static bool RunTest(FileTest *t, void *arg);
->>>>>>> 80137ba1
+static bool RunTest(FileTest *t, void *);
 
 static const uint8_t kSample[] =
     "\xC6\x4F\x43\x04\x2A\xEA\xCA\x6E\x58\x36\x80\x5B\xE8\xC9"
     "\x9B\x04\x5D\x48\x36\xC2\xFD\x16\xC9\x64\xF0";
 
-<<<<<<< HEAD
 extern "C" int bssl_bn_test_main(RAND *rng) {
-=======
-// A wrapper around puts that takes its arguments in the same order as our *_fp
-// functions.
-static void puts_fp(FILE *out, const char *m) {
-  if (out != nullptr) {
-    fputs(m, out);
-  }
-}
-
-static void flush_fp(FILE *out) {
-  if (out != nullptr) {
-    fflush(out);
-  }
-}
-
-static void message(FILE *out, const char *m) {
-  puts_fp(out, "print \"test ");
-  puts_fp(out, m);
-  puts_fp(out, "\\n\"\n");
-}
-
-int main(int argc, char *argv[]) {
-  CRYPTO_library_init();
-
-  ScopedFILE bc_file;
-  const char *name = argv[0];
-  argc--;
-  argv++;
-  if (argc > 0 && strcmp(argv[0], "-bc") == 0) {
-    if (argc < 2) {
-      fprintf(stderr, "Missing parameter to -bc\n");
-      return 1;
-    }
-    bc_file.reset(fopen(argv[1], "w+"));
-    if (!bc_file) {
-      fprintf(stderr, "Failed to open %s: %s\n", argv[1], strerror(errno));
-    }
-    argc -= 2;
-    argv += 2;
-  }
-
-  if (argc != 1) {
-    fprintf(stderr, "%s [-bc BC_FILE] TEST_FILE\n", name);
-    return 1;
-  }
-
->>>>>>> 80137ba1
   ScopedBN_CTX ctx(BN_CTX_new());
   if (!ctx) {
     return 1;
   }
 
-<<<<<<< HEAD
-=======
-  puts_fp(bc_file.get(), "/* This script, when run through the UNIX bc utility, "
-                         "should produce a sequence of zeros. */\n");
-  puts_fp(bc_file.get(), "/* tr a-f A-F < bn_test.out | sed s/BAsE/base/ | bc "
-                         "| grep -v 0 */\n");
-  puts_fp(bc_file.get(), "obase=16\nibase=16\n");
-
-  message(bc_file.get(), "BN_lshift1");
-  if (!test_lshift1(bc_file.get())) {
-    return 1;
-  }
-  flush_fp(bc_file.get());
-
-  message(bc_file.get(), "BN_lshift (fixed)");
->>>>>>> 80137ba1
   ScopedBIGNUM sample(BN_bin2bn(kSample, sizeof(kSample) - 1, NULL));
   if (!sample) {
     return 1;
   }
 
-  if (!test_add(rng) ||
-      !test_sub(rng) ||
-      !test_lshift1(rng) ||
+  if (!test_lshift1(rng) ||
       !test_lshift(rng, ctx.get(), std::move(sample)) ||
       !test_lshift(rng, ctx.get(), nullptr) ||
       !test_rshift1(rng) ||
@@ -272,113 +170,7 @@
     return 1;
   }
 
-<<<<<<< HEAD
-  return 0;
-=======
-  message(bc_file.get(), "BN_rshift1");
-  if (!test_rshift1(bc_file.get())) {
-    return 1;
-  }
-  flush_fp(bc_file.get());
-
-  message(bc_file.get(), "BN_rshift");
-  if (!test_rshift(bc_file.get(), ctx.get())) {
-    return 1;
-  }
-  flush_fp(bc_file.get());
-
-  message(bc_file.get(), "BN_sqr");
-  if (!test_sqr(bc_file.get(), ctx.get())) {
-    return 1;
-  }
-  flush_fp(bc_file.get());
-
-  message(bc_file.get(), "BN_mul");
-  if (!test_mul(bc_file.get())) {
-    return 1;
-  }
-  flush_fp(bc_file.get());
-
-  message(bc_file.get(), "BN_div");
-  if (!test_div(bc_file.get(), ctx.get())) {
-    return 1;
-  }
-  flush_fp(bc_file.get());
-
-  message(bc_file.get(), "BN_div_word");
-  if (!test_div_word(bc_file.get())) {
-    return 1;
-  }
-  flush_fp(bc_file.get());
-
-  message(bc_file.get(), "BN_mod");
-  if (!test_mod(bc_file.get(), ctx.get())) {
-    return 1;
-  }
-  flush_fp(bc_file.get());
-
-  message(bc_file.get(), "BN_mod_mul");
-  if (!test_mod_mul(bc_file.get(), ctx.get())) {
-    return 1;
-  }
-  flush_fp(bc_file.get());
-
-  message(bc_file.get(), "BN_mont");
-  if (!test_mont(bc_file.get(), ctx.get())) {
-    return 1;
-  }
-  flush_fp(bc_file.get());
-
-  message(bc_file.get(), "BN_mod_exp");
-  if (!test_mod_exp(bc_file.get(), ctx.get())) {
-    return 1;
-  }
-  flush_fp(bc_file.get());
-
-  message(bc_file.get(), "BN_mod_exp_mont_consttime");
-  if (!test_mod_exp_mont_consttime(bc_file.get(), ctx.get()) ||
-      !test_mod_exp_mont5(bc_file.get(), ctx.get())) {
-    return 1;
-  }
-  flush_fp(bc_file.get());
-
-  message(bc_file.get(), "BN_exp");
-  if (!test_exp(bc_file.get(), ctx.get()) ||
-      !test_exp_mod_zero()) {
-    return 1;
-  }
-  flush_fp(bc_file.get());
-
-  message(bc_file.get(), "BN_mod_sqrt");
-  if (!test_mod_sqrt(bc_file.get(), ctx.get())) {
-    return 1;
-  }
-  flush_fp(bc_file.get());
-
-  message(bc_file.get(), "Small prime generation");
-  if (!test_small_prime(bc_file.get(), ctx.get())) {
-    return 1;
-  }
-  flush_fp(bc_file.get());
-
-  message(bc_file.get(), "BN_sqrt");
-  if (!test_sqrt(bc_file.get(), ctx.get())) {
-    return 1;
-  }
-  flush_fp(bc_file.get());
-
-  if (!test_bn2bin_padded(ctx.get()) ||
-      !test_dec2bn(ctx.get()) ||
-      !test_hex2bn(ctx.get()) ||
-      !test_asc2bn(ctx.get()) ||
-      !test_mpi() ||
-      !test_rand() ||
-      !test_asn1()) {
-    return 1;
-  }
-
-  return FileTestMain(RunTest, nullptr, argv[0]);
->>>>>>> 80137ba1
+  return FileTestMain(RunTest, ctx.get(), "crypto/bn/bn_tests.txt");
 }
 
 static int HexToBIGNUM(ScopedBIGNUM *out, const char *in) {
@@ -388,35 +180,6 @@
   return ret;
 }
 
-<<<<<<< HEAD
-static bool test_add(RAND *rng) {
-  ScopedBIGNUM a(BN_new());
-  ScopedBIGNUM b(BN_new());
-  ScopedBIGNUM c(BN_new());
-  if (!a || !b || !c || !BN_rand(a.get(), 512, 0, 0, rng)) {
-    return false;
-  }
-
-  for (int i = 0; i < num0; i++) {
-    if (!BN_rand(b.get(), 450 + i, 0, 0, rng)) {
-      return false;
-    }
-    a->neg = rand_neg();
-    b->neg = rand_neg();
-    if (!BN_add(c.get(), a.get(), b.get())) {
-      return false;
-    }
-    a->neg = !a->neg;
-    b->neg = !b->neg;
-    if (!BN_add(c.get(), c.get(), b.get()) ||
-        !BN_add(c.get(), c.get(), a.get())) {
-      return false;
-    }
-    if (!BN_is_zero(c.get())) {
-      fprintf(stderr, "Add test failed!\n");
-      return false;
-    }
-=======
 static ScopedBIGNUM GetBIGNUM(FileTest *t, const char *attribute) {
   std::string hex;
   if (!t->GetAttribute(&hex, attribute)) {
@@ -427,63 +190,16 @@
   if (HexToBIGNUM(&ret, hex.c_str()) != static_cast<int>(hex.size())) {
     t->PrintLine("Could not decode '%s'.", hex.c_str());
     return nullptr;
->>>>>>> 80137ba1
   }
   return ret;
 }
 
-<<<<<<< HEAD
-static bool test_sub(RAND *rng) {
-  ScopedBIGNUM a(BN_new());
-  ScopedBIGNUM b(BN_new());
-  ScopedBIGNUM c(BN_new());
-  if (!a || !b || !c) {
-    return false;
-  }
-
-  for (int i = 0; i < num0 + num1; i++) {
-    if (i < num1) {
-      if (!BN_rand(a.get(), 512, 0, 0, rng) ||
-          !BN_copy(b.get(), a.get()) ||
-          !BN_set_bit(a.get(), i) ||
-          !BN_add_word(b.get(), i)) {
-        return false;
-      }
-    } else {
-      if (!BN_rand(b.get(), 400 + i - num1, 0, 0, rng)) {
-        return false;
-      }
-      a->neg = rand_neg();
-      b->neg = rand_neg();
-    }
-    if (!BN_sub(c.get(), a.get(), b.get())) {
-      return false;
-    }
-    if (!BN_add(c.get(), c.get(), b.get()) ||
-        !BN_sub(c.get(), c.get(), a.get())) {
-      return false;
-    }
-    if (!BN_is_zero(c.get())) {
-      fprintf(stderr, "Subtract test failed!\n");
-      return false;
-    }
-=======
 static bool ExpectBIGNUMsEqual(FileTest *t, const char *operation,
                                const BIGNUM *expected, const BIGNUM *actual) {
   if (BN_cmp(expected, actual) == 0) {
     return true;
   }
-
-  ScopedOpenSSLString expected_str(BN_bn2hex(expected));
-  ScopedOpenSSLString actual_str(BN_bn2hex(actual));
-  if (!expected_str || !actual_str) {
-    return false;
-  }
-
-  t->PrintLine("Got %s =", operation);
-  t->PrintLine("\t%s", actual_str.get());
-  t->PrintLine("wanted:");
-  t->PrintLine("\t%s", expected_str.get());
+  t->PrintLine("Got wrong value for %s", operation);
   return false;
 }
 
@@ -504,15 +220,11 @@
       !BN_sub(ret.get(), sum.get(), b.get()) ||
       !ExpectBIGNUMsEqual(t, "Sum - B", a.get(), ret.get())) {
     return false;
->>>>>>> 80137ba1
-  }
-
-  return true;
-}
-
-<<<<<<< HEAD
-static bool test_div(RAND *rng, BN_CTX *ctx) {
-=======
+  }
+
+  return true;
+}
+
 struct Test {
   const char *name;
   bool (*func)(FileTest *t);
@@ -522,7 +234,7 @@
     {"Sum", TestSum},
 };
 
-static bool RunTest(FileTest *t, void *arg) {
+static bool RunTest(FileTest *t, void *) {
   for (const Test &test : kTests) {
     if (t->GetType() != test.name) {
       continue;
@@ -533,8 +245,7 @@
   return false;
 }
 
-static bool test_div(FILE *fp, BN_CTX *ctx) {
->>>>>>> 80137ba1
+static bool test_div(RAND *rng, BN_CTX *ctx) {
   ScopedBIGNUM a(BN_new());
   ScopedBIGNUM b(BN_new());
   ScopedBIGNUM c(BN_new());
