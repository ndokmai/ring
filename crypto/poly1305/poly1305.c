/* Copyright (c) 2014, Google Inc.
 *
 * Permission to use, copy, modify, and/or distribute this software for any
 * purpose with or without fee is hereby granted, provided that the above
 * copyright notice and this permission notice appear in all copies.
 *
 * THE SOFTWARE IS PROVIDED "AS IS" AND THE AUTHOR DISCLAIMS ALL WARRANTIES
 * WITH REGARD TO THIS SOFTWARE INCLUDING ALL IMPLIED WARRANTIES OF
 * MERCHANTABILITY AND FITNESS. IN NO EVENT SHALL THE AUTHOR BE LIABLE FOR ANY
 * SPECIAL, DIRECT, INDIRECT, OR CONSEQUENTIAL DAMAGES OR ANY DAMAGES
 * WHATSOEVER RESULTING FROM LOSS OF USE, DATA OR PROFITS, WHETHER IN AN ACTION
 * OF CONTRACT, NEGLIGENCE OR OTHER TORTIOUS ACTION, ARISING OUT OF OR IN
 * CONNECTION WITH THE USE OR PERFORMANCE OF THIS SOFTWARE. */

/* This implementation of poly1305 is by Andrew Moon
 * (https://github.com/floodyberry/poly1305-donna) and released as public
 * domain. */

#include <openssl/poly1305.h>

#include <string.h>

#include <openssl/cpu.h>

#include "internal.h"


#if defined(OPENSSL_WINDOWS) || !defined(OPENSSL_X86_64)

#if defined(OPENSSL_X86) || defined(OPENSSL_X86_64) || defined(OPENSSL_ARM)
/* We can assume little-endian. */
static uint32_t U8TO32_LE(const uint8_t *m) {
  uint32_t r;
  memcpy(&r, m, sizeof(r));
  return r;
}

static void U32TO8_LE(uint8_t *m, uint32_t v) { memcpy(m, &v, sizeof(v)); }
#else
static uint32_t U8TO32_LE(const uint8_t *m) {
  return (uint32_t)m[0] | (uint32_t)m[1] << 8 | (uint32_t)m[2] << 16 |
         (uint32_t)m[3] << 24;
}

static void U32TO8_LE(uint8_t *m, uint32_t v) {
  m[0] = v;
  m[1] = v >> 8;
  m[2] = v >> 16;
  m[3] = v >> 24;
}
#endif

static uint64_t mul32x32_64(uint32_t a, uint32_t b) { return (uint64_t)a * b; }

struct poly1305_state_st {
  uint32_t r0, r1, r2, r3, r4;
  uint32_t s1, s2, s3, s4;
  uint32_t h0, h1, h2, h3, h4;
  uint8_t buf[16];
  unsigned int buf_used;
  uint8_t key[16];
};

/* poly1305_blocks updates |state| given some amount of input data. This
 * function may only be called with a |len| that is not a multiple of 16 at the
 * end of the data. Otherwise the input must be buffered into 16 byte blocks. */
static void poly1305_update(struct poly1305_state_st *state, const uint8_t *in,
                            size_t len) {
  uint32_t t0, t1, t2, t3;
  uint64_t t[5];
  uint32_t b;
  uint64_t c;
  size_t j;
  uint8_t mp[16];

  if (len < 16) {
    goto poly1305_donna_atmost15bytes;
  }

poly1305_donna_16bytes:
  t0 = U8TO32_LE(in);
  t1 = U8TO32_LE(in + 4);
  t2 = U8TO32_LE(in + 8);
  t3 = U8TO32_LE(in + 12);

  in += 16;
  len -= 16;

  state->h0 += t0 & 0x3ffffff;
  state->h1 += ((((uint64_t)t1 << 32) | t0) >> 26) & 0x3ffffff;
  state->h2 += ((((uint64_t)t2 << 32) | t1) >> 20) & 0x3ffffff;
  state->h3 += ((((uint64_t)t3 << 32) | t2) >> 14) & 0x3ffffff;
  state->h4 += (t3 >> 8) | (1 << 24);

poly1305_donna_mul:
  t[0] = mul32x32_64(state->h0, state->r0) + mul32x32_64(state->h1, state->s4) +
         mul32x32_64(state->h2, state->s3) + mul32x32_64(state->h3, state->s2) +
         mul32x32_64(state->h4, state->s1);
  t[1] = mul32x32_64(state->h0, state->r1) + mul32x32_64(state->h1, state->r0) +
         mul32x32_64(state->h2, state->s4) + mul32x32_64(state->h3, state->s3) +
         mul32x32_64(state->h4, state->s2);
  t[2] = mul32x32_64(state->h0, state->r2) + mul32x32_64(state->h1, state->r1) +
         mul32x32_64(state->h2, state->r0) + mul32x32_64(state->h3, state->s4) +
         mul32x32_64(state->h4, state->s3);
  t[3] = mul32x32_64(state->h0, state->r3) + mul32x32_64(state->h1, state->r2) +
         mul32x32_64(state->h2, state->r1) + mul32x32_64(state->h3, state->r0) +
         mul32x32_64(state->h4, state->s4);
  t[4] = mul32x32_64(state->h0, state->r4) + mul32x32_64(state->h1, state->r3) +
         mul32x32_64(state->h2, state->r2) + mul32x32_64(state->h3, state->r1) +
         mul32x32_64(state->h4, state->r0);

  state->h0 = (uint32_t)t[0] & 0x3ffffff;
  c = (t[0] >> 26);
  t[1] += c;
  state->h1 = (uint32_t)t[1] & 0x3ffffff;
  b = (uint32_t)(t[1] >> 26);
  t[2] += b;
  state->h2 = (uint32_t)t[2] & 0x3ffffff;
  b = (uint32_t)(t[2] >> 26);
  t[3] += b;
  state->h3 = (uint32_t)t[3] & 0x3ffffff;
  b = (uint32_t)(t[3] >> 26);
  t[4] += b;
  state->h4 = (uint32_t)t[4] & 0x3ffffff;
  b = (uint32_t)(t[4] >> 26);
  state->h0 += b * 5;

  if (len >= 16) {
    goto poly1305_donna_16bytes;
  }

/* final bytes */
poly1305_donna_atmost15bytes:
  if (!len) {
    return;
  }

  for (j = 0; j < len; j++) {
    mp[j] = in[j];
  }
  mp[j++] = 1;
  for (; j < 16; j++) {
    mp[j] = 0;
  }
  len = 0;

  t0 = U8TO32_LE(mp + 0);
  t1 = U8TO32_LE(mp + 4);
  t2 = U8TO32_LE(mp + 8);
  t3 = U8TO32_LE(mp + 12);

  state->h0 += t0 & 0x3ffffff;
  state->h1 += ((((uint64_t)t1 << 32) | t0) >> 26) & 0x3ffffff;
  state->h2 += ((((uint64_t)t2 << 32) | t1) >> 20) & 0x3ffffff;
  state->h3 += ((((uint64_t)t3 << 32) | t2) >> 14) & 0x3ffffff;
  state->h4 += (t3 >> 8);

  goto poly1305_donna_mul;
}

<<<<<<< HEAD
static int poly1305_init(void *ctx, const uint8_t key[16], void *out_func) {
  (void)out_func;

  struct poly1305_block_state_st *state = ctx;
=======
void CRYPTO_poly1305_init(poly1305_state *statep, const uint8_t key[32]) {
  struct poly1305_state_st *state = (struct poly1305_state_st *)statep;
>>>>>>> 3c4a5cbb
  uint32_t t0, t1, t2, t3;

#if defined(OPENSSL_ARM) && !defined(OPENSSL_NO_ASM)
  if (CRYPTO_is_NEON_capable()) {
    CRYPTO_poly1305_init_neon(statep, key);
    return;
  }
#endif

  t0 = U8TO32_LE(key + 0);
  t1 = U8TO32_LE(key + 4);
  t2 = U8TO32_LE(key + 8);
  t3 = U8TO32_LE(key + 12);

  /* precompute multipliers */
  state->r0 = t0 & 0x3ffffff;
  t0 >>= 26;
  t0 |= t1 << 6;
  state->r1 = t0 & 0x3ffff03;
  t1 >>= 20;
  t1 |= t2 << 12;
  state->r2 = t1 & 0x3ffc0ff;
  t2 >>= 14;
  t2 |= t3 << 18;
  state->r3 = t2 & 0x3f03fff;
  t3 >>= 8;
  state->r4 = t3 & 0x00fffff;

  state->s1 = state->r1 * 5;
  state->s2 = state->r2 * 5;
  state->s3 = state->r3 * 5;
  state->s4 = state->r4 * 5;

  /* init state */
  state->h0 = 0;
  state->h1 = 0;
  state->h2 = 0;
  state->h3 = 0;
  state->h4 = 0;

  state->buf_used = 0;
  memcpy(state->key, key + 16, sizeof(state->key));
}

<<<<<<< HEAD
static void poly1305_blocks(void *ctx, const uint8_t *in, size_t len,
                            uint32_t padbit) {
  struct poly1305_block_state_st *state = ctx;
  uint32_t t0, t1, t2, t3;
  uint64_t t[5];
  uint32_t b;
  uint64_t c;
=======
void CRYPTO_poly1305_update(poly1305_state *statep, const uint8_t *in,
                            size_t in_len) {
  unsigned int i;
  struct poly1305_state_st *state = (struct poly1305_state_st *)statep;
>>>>>>> 3c4a5cbb

#if defined(OPENSSL_ARM) && !defined(OPENSSL_NO_ASM)
  if (CRYPTO_is_NEON_capable()) {
    CRYPTO_poly1305_update_neon(statep, in, in_len);
    return;
  }
#endif

  if (state->buf_used) {
    unsigned int todo = 16 - state->buf_used;
    if (todo > in_len) {
      todo = in_len;
    }
    for (i = 0; i < todo; i++) {
      state->buf[state->buf_used + i] = in[i];
    }
    state->buf_used += todo;
    in_len -= todo;
    in += todo;

    if (state->buf_used == 16) {
      poly1305_update(state, state->buf, 16);
      state->buf_used = 0;
    }
  }

  if (in_len >= 16) {
    size_t todo = in_len & ~0xf;
    poly1305_update(state, in, todo);
    in += todo;
    in_len &= 0xf;
  }

  if (in_len) {
    for (i = 0; i < in_len; i++) {
      state->buf[i] = in[i];
    }
    state->buf_used = in_len;
  }
}

<<<<<<< HEAD
static void poly1305_emit(void *ctx, uint8_t mac[16], const uint32_t nonce[4]) {
  struct poly1305_block_state_st *state = ctx;
=======
void CRYPTO_poly1305_finish(poly1305_state *statep, uint8_t mac[16]) {
  struct poly1305_state_st *state = (struct poly1305_state_st *)statep;
>>>>>>> 3c4a5cbb
  uint64_t f0, f1, f2, f3;
  uint32_t g0, g1, g2, g3, g4;
  uint32_t b, nb;

#if defined(OPENSSL_ARM) && !defined(OPENSSL_NO_ASM)
  if (CRYPTO_is_NEON_capable()) {
    CRYPTO_poly1305_finish_neon(statep, mac);
    return;
  }
#endif

  if (state->buf_used) {
    poly1305_update(state, state->buf, state->buf_used);
  }

  b = state->h0 >> 26;
  state->h0 = state->h0 & 0x3ffffff;
  state->h1 += b;
  b = state->h1 >> 26;
  state->h1 = state->h1 & 0x3ffffff;
  state->h2 += b;
  b = state->h2 >> 26;
  state->h2 = state->h2 & 0x3ffffff;
  state->h3 += b;
  b = state->h3 >> 26;
  state->h3 = state->h3 & 0x3ffffff;
  state->h4 += b;
  b = state->h4 >> 26;
  state->h4 = state->h4 & 0x3ffffff;
  state->h0 += b * 5;

  g0 = state->h0 + 5;
  b = g0 >> 26;
  g0 &= 0x3ffffff;
  g1 = state->h1 + b;
  b = g1 >> 26;
  g1 &= 0x3ffffff;
  g2 = state->h2 + b;
  b = g2 >> 26;
  g2 &= 0x3ffffff;
  g3 = state->h3 + b;
  b = g3 >> 26;
  g3 &= 0x3ffffff;
  g4 = state->h4 + b - (1 << 26);

  b = (g4 >> 31) - 1;
  nb = ~b;
  state->h0 = (state->h0 & nb) | (g0 & b);
  state->h1 = (state->h1 & nb) | (g1 & b);
  state->h2 = (state->h2 & nb) | (g2 & b);
  state->h3 = (state->h3 & nb) | (g3 & b);
  state->h4 = (state->h4 & nb) | (g4 & b);

  f0 = ((state->h0) | (state->h1 << 26)) + (uint64_t)U8TO32_LE(&state->key[0]);
  f1 = ((state->h1 >> 6) | (state->h2 << 20)) +
       (uint64_t)U8TO32_LE(&state->key[4]);
  f2 = ((state->h2 >> 12) | (state->h3 << 14)) +
       (uint64_t)U8TO32_LE(&state->key[8]);
  f3 = ((state->h3 >> 18) | (state->h4 << 8)) +
       (uint64_t)U8TO32_LE(&state->key[12]);

  U32TO8_LE(&mac[0], f0);
  f1 += (f0 >> 32);
  U32TO8_LE(&mac[4], f1);
  f2 += (f1 >> 32);
  U32TO8_LE(&mac[8], f2);
  f3 += (f2 >> 32);
  U32TO8_LE(&mac[12], f3);
}

<<<<<<< HEAD
#endif /* !POLY1305_ASM */

void CRYPTO_poly1305_init(poly1305_state *statep, const uint8_t key[32]) {
  struct poly1305_state_st state;

  if (!poly1305_init(state.opaque, key, &state.func)) {
    state.func.blocks = poly1305_blocks;
    state.func.emit = poly1305_emit;
  }

  state.buf_used = 0;
  state.nonce[0] = U8TO32_LE(key + 16);
  state.nonce[1] = U8TO32_LE(key + 20);
  state.nonce[2] = U8TO32_LE(key + 24);
  state.nonce[3] = U8TO32_LE(key + 28);

  memset(statep, 0, sizeof(*statep));
  memcpy(statep, &state, sizeof(state));
}

void CRYPTO_poly1305_update(poly1305_state *statep, const uint8_t *in,
                            size_t in_len) {
  struct poly1305_state_st state;
  memcpy(&state, statep, sizeof(state));

  if (state.buf_used != 0) {
    unsigned todo = 16 - state.buf_used;
    if (todo > in_len) {
      todo = in_len;
    }
    memcpy(state.buf + state.buf_used, in, todo);
    state.buf_used += todo;
    in_len -= todo;
    in += todo;

    if (state.buf_used == 16) {
      state.func.blocks(state.opaque, state.buf, 16, 1 /* pad */);
      state.buf_used = 0;
    }
  }

  if (in_len >= 16) {
    size_t todo = in_len & ~0xf;
    state.func.blocks(state.opaque, in, todo, 1 /* pad */);
    in += todo;
    in_len &= 0xf;
  }

  if (in_len != 0) {
    memcpy(state.buf, in, in_len);
    state.buf_used = in_len;
  }

  memcpy(statep, &state, sizeof(state));
}

void CRYPTO_poly1305_finish(poly1305_state *statep, uint8_t mac[16]) {
  struct poly1305_state_st state;
  memcpy(&state, statep, sizeof(state));

  if (state.buf_used != 0) {
    state.buf[state.buf_used] = 1;
    memset(state.buf + state.buf_used + 1, 0, 16 - state.buf_used - 1);
    state.func.blocks(state.opaque, state.buf, 16, 0 /* already padded */);
  }

  state.func.emit(state.opaque, mac, state.nonce);
}
=======
#endif  /* OPENSSL_WINDOWS || !OPENSSL_X86_64 */
>>>>>>> 3c4a5cbb
<|MERGE_RESOLUTION|>--- conflicted
+++ resolved
@@ -18,16 +18,36 @@
 
 #include <openssl/poly1305.h>
 
+#include <assert.h>
 #include <string.h>
 
-#include <openssl/cpu.h>
-
-#include "internal.h"
-
-
-#if defined(OPENSSL_WINDOWS) || !defined(OPENSSL_X86_64)
-
-#if defined(OPENSSL_X86) || defined(OPENSSL_X86_64) || defined(OPENSSL_ARM)
+#include <openssl/type_check.h>
+
+#include "../internal.h"
+
+
+#define POLY1305_BLOCK_STATE_SIZE 192
+
+typedef void (*poly1305_blocks_t)(void *ctx, const uint8_t *in, size_t len,
+                                  uint32_t padbit);
+typedef void (*poly1305_emit_t)(void *ctx, uint8_t mac[16],
+                                const uint32_t nonce[4]);
+
+struct poly1305_state_st {
+  alignas(8) uint8_t opaque[POLY1305_BLOCK_STATE_SIZE];
+  uint32_t nonce[4];
+  uint8_t buf[16];
+  unsigned buf_used;
+  struct {
+    poly1305_blocks_t blocks;
+    poly1305_emit_t emit;
+  } func;
+};
+
+OPENSSL_COMPILE_ASSERT(sizeof(poly1305_state) >=
+                           sizeof(struct poly1305_state_st),
+                       poly1305_state_too_small);
+
 /* We can assume little-endian. */
 static uint32_t U8TO32_LE(const uint8_t *m) {
   uint32_t r;
@@ -35,146 +55,60 @@
   return r;
 }
 
-static void U32TO8_LE(uint8_t *m, uint32_t v) { memcpy(m, &v, sizeof(v)); }
+/* XXX: Disable assembly language implementations until bugs in them are
+ * fixed. */
+#if 0
+#if defined(OPENSSL_X86)
+/* See comment above |_poly1305_init_sse2| in poly1305-x86.pl. */
+OPENSSL_COMPILE_ASSERT(POLY1305_BLOCK_STATE_SIZE >= 4 * (5 + 1 + 4 + 2 + 4 * 9),
+                       poly1305_block_state_too_small);
+#define POLY1305_ASM
+#elif defined(OPENSSL_X86_64)
+/* See comment above |__poly1305_block| in poly1305-x86_64.pl. */
+OPENSSL_COMPILE_ASSERT(POLY1305_BLOCK_STATE_SIZE >=
+                           4 * (5 + 1 + 2 * 2 + 2 + 4 * 9),
+                       poly1305_block_state_too_small);
+#define POLY1305_ASM
+#elif defined(OPENSSL_ARM)
+/* TODO(davidben): Figure out the layout of the struct. For now,
+ * |POLY1305_BLOCK_STATE_SIZE| is taken from OpenSSL. */
+#define POLY1305_ASM
+#elif defined(OPENSSL_AARCH64)
+/* TODO(davidben): Figure out the layout of the struct. For now,
+ * |POLY1305_BLOCK_STATE_SIZE| is taken from OpenSSL. */
+#define POLY1305_ASM
+#endif
+#endif
+
+#if defined(POLY1305_ASM)
+
+int poly1305_init(void *ctx, const uint8_t key[16], void *out_func);
+void poly1305_blocks(void *ctx, const uint8_t *in, size_t len,
+                     uint32_t padbit);
+void poly1305_emit(void *ctx, uint8_t mac[16], const uint32_t nonce[4]);
+
 #else
-static uint32_t U8TO32_LE(const uint8_t *m) {
-  return (uint32_t)m[0] | (uint32_t)m[1] << 8 | (uint32_t)m[2] << 16 |
-         (uint32_t)m[3] << 24;
-}
-
-static void U32TO8_LE(uint8_t *m, uint32_t v) {
-  m[0] = v;
-  m[1] = v >> 8;
-  m[2] = v >> 16;
-  m[3] = v >> 24;
-}
-#endif
-
-static uint64_t mul32x32_64(uint32_t a, uint32_t b) { return (uint64_t)a * b; }
-
-struct poly1305_state_st {
+
+struct poly1305_block_state_st {
   uint32_t r0, r1, r2, r3, r4;
   uint32_t s1, s2, s3, s4;
   uint32_t h0, h1, h2, h3, h4;
-  uint8_t buf[16];
-  unsigned int buf_used;
-  uint8_t key[16];
 };
 
-/* poly1305_blocks updates |state| given some amount of input data. This
- * function may only be called with a |len| that is not a multiple of 16 at the
- * end of the data. Otherwise the input must be buffered into 16 byte blocks. */
-static void poly1305_update(struct poly1305_state_st *state, const uint8_t *in,
-                            size_t len) {
-  uint32_t t0, t1, t2, t3;
-  uint64_t t[5];
-  uint32_t b;
-  uint64_t c;
-  size_t j;
-  uint8_t mp[16];
-
-  if (len < 16) {
-    goto poly1305_donna_atmost15bytes;
-  }
-
-poly1305_donna_16bytes:
-  t0 = U8TO32_LE(in);
-  t1 = U8TO32_LE(in + 4);
-  t2 = U8TO32_LE(in + 8);
-  t3 = U8TO32_LE(in + 12);
-
-  in += 16;
-  len -= 16;
-
-  state->h0 += t0 & 0x3ffffff;
-  state->h1 += ((((uint64_t)t1 << 32) | t0) >> 26) & 0x3ffffff;
-  state->h2 += ((((uint64_t)t2 << 32) | t1) >> 20) & 0x3ffffff;
-  state->h3 += ((((uint64_t)t3 << 32) | t2) >> 14) & 0x3ffffff;
-  state->h4 += (t3 >> 8) | (1 << 24);
-
-poly1305_donna_mul:
-  t[0] = mul32x32_64(state->h0, state->r0) + mul32x32_64(state->h1, state->s4) +
-         mul32x32_64(state->h2, state->s3) + mul32x32_64(state->h3, state->s2) +
-         mul32x32_64(state->h4, state->s1);
-  t[1] = mul32x32_64(state->h0, state->r1) + mul32x32_64(state->h1, state->r0) +
-         mul32x32_64(state->h2, state->s4) + mul32x32_64(state->h3, state->s3) +
-         mul32x32_64(state->h4, state->s2);
-  t[2] = mul32x32_64(state->h0, state->r2) + mul32x32_64(state->h1, state->r1) +
-         mul32x32_64(state->h2, state->r0) + mul32x32_64(state->h3, state->s4) +
-         mul32x32_64(state->h4, state->s3);
-  t[3] = mul32x32_64(state->h0, state->r3) + mul32x32_64(state->h1, state->r2) +
-         mul32x32_64(state->h2, state->r1) + mul32x32_64(state->h3, state->r0) +
-         mul32x32_64(state->h4, state->s4);
-  t[4] = mul32x32_64(state->h0, state->r4) + mul32x32_64(state->h1, state->r3) +
-         mul32x32_64(state->h2, state->r2) + mul32x32_64(state->h3, state->r1) +
-         mul32x32_64(state->h4, state->r0);
-
-  state->h0 = (uint32_t)t[0] & 0x3ffffff;
-  c = (t[0] >> 26);
-  t[1] += c;
-  state->h1 = (uint32_t)t[1] & 0x3ffffff;
-  b = (uint32_t)(t[1] >> 26);
-  t[2] += b;
-  state->h2 = (uint32_t)t[2] & 0x3ffffff;
-  b = (uint32_t)(t[2] >> 26);
-  t[3] += b;
-  state->h3 = (uint32_t)t[3] & 0x3ffffff;
-  b = (uint32_t)(t[3] >> 26);
-  t[4] += b;
-  state->h4 = (uint32_t)t[4] & 0x3ffffff;
-  b = (uint32_t)(t[4] >> 26);
-  state->h0 += b * 5;
-
-  if (len >= 16) {
-    goto poly1305_donna_16bytes;
-  }
-
-/* final bytes */
-poly1305_donna_atmost15bytes:
-  if (!len) {
-    return;
-  }
-
-  for (j = 0; j < len; j++) {
-    mp[j] = in[j];
-  }
-  mp[j++] = 1;
-  for (; j < 16; j++) {
-    mp[j] = 0;
-  }
-  len = 0;
-
-  t0 = U8TO32_LE(mp + 0);
-  t1 = U8TO32_LE(mp + 4);
-  t2 = U8TO32_LE(mp + 8);
-  t3 = U8TO32_LE(mp + 12);
-
-  state->h0 += t0 & 0x3ffffff;
-  state->h1 += ((((uint64_t)t1 << 32) | t0) >> 26) & 0x3ffffff;
-  state->h2 += ((((uint64_t)t2 << 32) | t1) >> 20) & 0x3ffffff;
-  state->h3 += ((((uint64_t)t3 << 32) | t2) >> 14) & 0x3ffffff;
-  state->h4 += (t3 >> 8);
-
-  goto poly1305_donna_mul;
-}
-
-<<<<<<< HEAD
+OPENSSL_COMPILE_ASSERT(POLY1305_BLOCK_STATE_SIZE >=
+                           sizeof(struct poly1305_block_state_st),
+                       poly1305_block_state_too_small);
+
+/* We can assume little-endian. */
+static void U32TO8_LE(uint8_t *m, uint32_t v) { memcpy(m, &v, sizeof(v)); }
+
+static uint64_t mul32x32_64(uint32_t a, uint32_t b) { return (uint64_t)a * b; }
+
 static int poly1305_init(void *ctx, const uint8_t key[16], void *out_func) {
   (void)out_func;
 
   struct poly1305_block_state_st *state = ctx;
-=======
-void CRYPTO_poly1305_init(poly1305_state *statep, const uint8_t key[32]) {
-  struct poly1305_state_st *state = (struct poly1305_state_st *)statep;
->>>>>>> 3c4a5cbb
   uint32_t t0, t1, t2, t3;
-
-#if defined(OPENSSL_ARM) && !defined(OPENSSL_NO_ASM)
-  if (CRYPTO_is_NEON_capable()) {
-    CRYPTO_poly1305_init_neon(statep, key);
-    return;
-  }
-#endif
 
   t0 = U8TO32_LE(key + 0);
   t1 = U8TO32_LE(key + 4);
@@ -207,11 +141,9 @@
   state->h3 = 0;
   state->h4 = 0;
 
-  state->buf_used = 0;
-  memcpy(state->key, key + 16, sizeof(state->key));
-}
-
-<<<<<<< HEAD
+  return 0;
+}
+
 static void poly1305_blocks(void *ctx, const uint8_t *in, size_t len,
                             uint32_t padbit) {
   struct poly1305_block_state_st *state = ctx;
@@ -219,74 +151,69 @@
   uint64_t t[5];
   uint32_t b;
   uint64_t c;
-=======
-void CRYPTO_poly1305_update(poly1305_state *statep, const uint8_t *in,
-                            size_t in_len) {
-  unsigned int i;
-  struct poly1305_state_st *state = (struct poly1305_state_st *)statep;
->>>>>>> 3c4a5cbb
-
-#if defined(OPENSSL_ARM) && !defined(OPENSSL_NO_ASM)
-  if (CRYPTO_is_NEON_capable()) {
-    CRYPTO_poly1305_update_neon(statep, in, in_len);
-    return;
-  }
-#endif
-
-  if (state->buf_used) {
-    unsigned int todo = 16 - state->buf_used;
-    if (todo > in_len) {
-      todo = in_len;
-    }
-    for (i = 0; i < todo; i++) {
-      state->buf[state->buf_used + i] = in[i];
-    }
-    state->buf_used += todo;
-    in_len -= todo;
-    in += todo;
-
-    if (state->buf_used == 16) {
-      poly1305_update(state, state->buf, 16);
-      state->buf_used = 0;
-    }
-  }
-
-  if (in_len >= 16) {
-    size_t todo = in_len & ~0xf;
-    poly1305_update(state, in, todo);
-    in += todo;
-    in_len &= 0xf;
-  }
-
-  if (in_len) {
-    for (i = 0; i < in_len; i++) {
-      state->buf[i] = in[i];
-    }
-    state->buf_used = in_len;
-  }
-}
-
-<<<<<<< HEAD
+
+  assert(len % 16 == 0);
+  assert(padbit != 0 || len == 16);
+
+  while (len >= 16) {
+    t0 = U8TO32_LE(in);
+    t1 = U8TO32_LE(in + 4);
+    t2 = U8TO32_LE(in + 8);
+    t3 = U8TO32_LE(in + 12);
+
+    in += 16;
+    len -= 16;
+
+    state->h0 += t0 & 0x3ffffff;
+    state->h1 += ((((uint64_t)t1 << 32) | t0) >> 26) & 0x3ffffff;
+    state->h2 += ((((uint64_t)t2 << 32) | t1) >> 20) & 0x3ffffff;
+    state->h3 += ((((uint64_t)t3 << 32) | t2) >> 14) & 0x3ffffff;
+    state->h4 += (t3 >> 8) | (padbit << 24);
+
+    t[0] =
+        mul32x32_64(state->h0, state->r0) + mul32x32_64(state->h1, state->s4) +
+        mul32x32_64(state->h2, state->s3) + mul32x32_64(state->h3, state->s2) +
+        mul32x32_64(state->h4, state->s1);
+    t[1] =
+        mul32x32_64(state->h0, state->r1) + mul32x32_64(state->h1, state->r0) +
+        mul32x32_64(state->h2, state->s4) + mul32x32_64(state->h3, state->s3) +
+        mul32x32_64(state->h4, state->s2);
+    t[2] =
+        mul32x32_64(state->h0, state->r2) + mul32x32_64(state->h1, state->r1) +
+        mul32x32_64(state->h2, state->r0) + mul32x32_64(state->h3, state->s4) +
+        mul32x32_64(state->h4, state->s3);
+    t[3] =
+        mul32x32_64(state->h0, state->r3) + mul32x32_64(state->h1, state->r2) +
+        mul32x32_64(state->h2, state->r1) + mul32x32_64(state->h3, state->r0) +
+        mul32x32_64(state->h4, state->s4);
+    t[4] =
+        mul32x32_64(state->h0, state->r4) + mul32x32_64(state->h1, state->r3) +
+        mul32x32_64(state->h2, state->r2) + mul32x32_64(state->h3, state->r1) +
+        mul32x32_64(state->h4, state->r0);
+
+    state->h0 = (uint32_t)t[0] & 0x3ffffff;
+    c = (t[0] >> 26);
+    t[1] += c;
+    state->h1 = (uint32_t)t[1] & 0x3ffffff;
+    b = (uint32_t)(t[1] >> 26);
+    t[2] += b;
+    state->h2 = (uint32_t)t[2] & 0x3ffffff;
+    b = (uint32_t)(t[2] >> 26);
+    t[3] += b;
+    state->h3 = (uint32_t)t[3] & 0x3ffffff;
+    b = (uint32_t)(t[3] >> 26);
+    t[4] += b;
+    state->h4 = (uint32_t)t[4] & 0x3ffffff;
+    b = (uint32_t)(t[4] >> 26);
+    state->h0 += b * 5;
+  }
+}
+
 static void poly1305_emit(void *ctx, uint8_t mac[16], const uint32_t nonce[4]) {
   struct poly1305_block_state_st *state = ctx;
-=======
-void CRYPTO_poly1305_finish(poly1305_state *statep, uint8_t mac[16]) {
-  struct poly1305_state_st *state = (struct poly1305_state_st *)statep;
->>>>>>> 3c4a5cbb
   uint64_t f0, f1, f2, f3;
   uint32_t g0, g1, g2, g3, g4;
   uint32_t b, nb;
-
-#if defined(OPENSSL_ARM) && !defined(OPENSSL_NO_ASM)
-  if (CRYPTO_is_NEON_capable()) {
-    CRYPTO_poly1305_finish_neon(statep, mac);
-    return;
-  }
-#endif
-
-  if (state->buf_used) {
-    poly1305_update(state, state->buf, state->buf_used);
-  }
 
   b = state->h0 >> 26;
   state->h0 = state->h0 & 0x3ffffff;
@@ -326,13 +253,10 @@
   state->h3 = (state->h3 & nb) | (g3 & b);
   state->h4 = (state->h4 & nb) | (g4 & b);
 
-  f0 = ((state->h0) | (state->h1 << 26)) + (uint64_t)U8TO32_LE(&state->key[0]);
-  f1 = ((state->h1 >> 6) | (state->h2 << 20)) +
-       (uint64_t)U8TO32_LE(&state->key[4]);
-  f2 = ((state->h2 >> 12) | (state->h3 << 14)) +
-       (uint64_t)U8TO32_LE(&state->key[8]);
-  f3 = ((state->h3 >> 18) | (state->h4 << 8)) +
-       (uint64_t)U8TO32_LE(&state->key[12]);
+  f0 = ((state->h0) | (state->h1 << 26)) + (uint64_t)nonce[0];
+  f1 = ((state->h1 >> 6) | (state->h2 << 20)) + (uint64_t)nonce[1];
+  f2 = ((state->h2 >> 12) | (state->h3 << 14)) + (uint64_t)nonce[2];
+  f3 = ((state->h3 >> 18) | (state->h4 << 8)) + (uint64_t)nonce[3];
 
   U32TO8_LE(&mac[0], f0);
   f1 += (f0 >> 32);
@@ -343,7 +267,6 @@
   U32TO8_LE(&mac[12], f3);
 }
 
-<<<<<<< HEAD
 #endif /* !POLY1305_ASM */
 
 void CRYPTO_poly1305_init(poly1305_state *statep, const uint8_t key[32]) {
@@ -411,7 +334,4 @@
   }
 
   state.func.emit(state.opaque, mac, state.nonce);
-}
-=======
-#endif  /* OPENSSL_WINDOWS || !OPENSSL_X86_64 */
->>>>>>> 3c4a5cbb
+}